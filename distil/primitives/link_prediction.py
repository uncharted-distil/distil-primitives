import logging
import os

from d3m import container, utils
from d3m.metadata import base as metadata_base, hyperparams, params
from d3m.primitive_interfaces import base
from d3m.primitive_interfaces.base import CallResult
from d3m.primitive_interfaces.supervised_learning import PrimitiveBase
from distil.modeling.link_prediction import RescalLinkPrediction
from distil.utils import CYTHON_DEP
from typing import Optional

__all__ = ('LinkPrediction',)

logger = logging.getLogger(__name__)


class Hyperparams(hyperparams.Hyperparams):
    metric = hyperparams.Hyperparameter[str](
        default='accuracy',
        semantic_types=['https://metadata.datadrivendiscovery.org/types/ControlParameter']
    )

class Params(params.Params):
<<<<<<< HEAD
    _models: Optional[RescalLinkPrediction]
=======
    model: RescalLinkPrediction
    target_col: str
>>>>>>> 51f5d056

class DistilLinkPredictionPrimitive(PrimitiveBase[container.List, container.DataFrame, Params, Hyperparams]):
    """
    A primitive that uses RESCAL to predict links in graphs.
    """
    metadata = metadata_base.PrimitiveMetadata(
        {
            'id': 'fc138210-c317-4528-81ae-5eed3a1a0267',
            'version': '0.1.1',
            'name': "LinkPrediction",
            'python_path': 'd3m.primitives.link_prediction.link_prediction.DistilLinkPrediction',
            'source': {
                'name': 'Distil',
                'contact': 'mailto:cbethune@uncharted.software',
                'uris': [
                    'https://github.com/uncharted-distil/distil-primitives/distil/primitives/link_prediction.py',
                    'https://github.com/uncharted-distil/distil-primitives',
                ],
            },
            'installation': [CYTHON_DEP, {
                'type': metadata_base.PrimitiveInstallationType.PIP,
                'package_uri': 'git+https://github.com/uncharted-distil/distil-primitives.git@{git_commit}#egg=distil-primitives'.format(
                    git_commit=utils.current_git_commit(os.path.dirname(__file__)),
                ),
            }],
            'algorithm_types': [
                metadata_base.PrimitiveAlgorithmType.ARRAY_SLICING,
            ],
            'primitive_family': metadata_base.PrimitiveFamily.LINK_PREDICTION,
        },
    )

    def __init__(self, *,
                 hyperparams: Hyperparams,
                 random_seed: int = 0) -> None:

        super().__init__(hyperparams=hyperparams, random_seed=random_seed)
        self._model = RescalLinkPrediction(target_metric=self.hyperparams['metric'], random_seed=random_seed)
        self._target_col = ""

    def set_training_data(self, *, inputs: container.List, outputs: container.DataFrame) -> None:
        self._inputs = inputs
        self._outputs = outputs
        self._target_col = outputs.columns[0]

    def fit(self, *, timeout: float = None, iterations: int = None) -> CallResult[None]:
        logger.debug(f'Fitting {__name__}')

        X_train, y_train, U_train = self._inputs
        X_train = X_train.value
        y_train = y_train.squeeze()
        self._model.fit(X_train, y_train, U_train)

        return CallResult(None)

    def produce(self, *, inputs: container.List, timeout: float = None, iterations: int = None) -> CallResult[container.DataFrame]:
        logger.debug(f'Producing {__name__}')

        X_train, _, _ = inputs
        X_train = X_train.value
        result = self._model.predict(X_train).astype(int)

        # create dataframe to hold d3mIndex and result
        result_df = container.DataFrame({X_train.index.name: X_train.index, self._target_col: result})

        # mark the semantic types on the dataframe
        result_df.metadata = result_df.metadata.add_semantic_type((metadata_base.ALL_ELEMENTS, 0), 'https://metadata.datadrivendiscovery.org/types/PrimaryKey')
        result_df.metadata = result_df.metadata.add_semantic_type((metadata_base.ALL_ELEMENTS, 1), 'https://metadata.datadrivendiscovery.org/types/PredictedTarget')

        return base.CallResult(result_df)

    def get_params(self) -> Params:
<<<<<<< HEAD
        return Params(_models = self._model)

    def set_params(self, *, params: Params) -> None:
        self._model = params['_models']
=======
        return Params(
            model=self._model,
            target_col=self._target_col
        )

    def set_params(self, *, params: Params) -> None:
        self._model=params['model']
        self._target_col=params['target_col']
        return
>>>>>>> 51f5d056
<|MERGE_RESOLUTION|>--- conflicted
+++ resolved
@@ -22,12 +22,9 @@
     )
 
 class Params(params.Params):
-<<<<<<< HEAD
-    _models: Optional[RescalLinkPrediction]
-=======
     model: RescalLinkPrediction
     target_col: str
->>>>>>> 51f5d056
+
 
 class DistilLinkPredictionPrimitive(PrimitiveBase[container.List, container.DataFrame, Params, Hyperparams]):
     """
@@ -100,12 +97,6 @@
         return base.CallResult(result_df)
 
     def get_params(self) -> Params:
-<<<<<<< HEAD
-        return Params(_models = self._model)
-
-    def set_params(self, *, params: Params) -> None:
-        self._model = params['_models']
-=======
         return Params(
             model=self._model,
             target_col=self._target_col
@@ -114,5 +105,3 @@
     def set_params(self, *, params: Params) -> None:
         self._model=params['model']
         self._target_col=params['target_col']
-        return
->>>>>>> 51f5d056
