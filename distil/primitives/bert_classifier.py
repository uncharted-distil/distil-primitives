--- conflicted
+++ resolved
@@ -47,13 +47,9 @@
     )
 
 class Params(params.Params):
-<<<<<<< HEAD
-    model: Optional[BERTPairClassification]
-
-=======
     model: BERTPairClassification
     target_col: str
->>>>>>> 51f5d056
+
 
 class BertPairClassificationPrimitive(PrimitiveBase[container.DataFrame, container.DataFrame, Params, Hyperparams]):
     """
@@ -168,12 +164,6 @@
         return base.CallResult(result_df)
 
     def get_params(self) -> Params:
-<<<<<<< HEAD
-        return Params(model = self._model)
-
-    def set_params(self, *, params: Params) -> None:
-        self._model = params['model']
-=======
         return Params(
             model=self._model,
             target_col=self._target_col
@@ -182,5 +172,4 @@
     def set_params(self, *, params: Params) -> None:
         self._model = params['model']
         self._target_col = params['target_col']
-        return
->>>>>>> 51f5d056
+        return