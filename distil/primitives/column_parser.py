import os
import typing
import time
import logging

import numpy as np
import pandas as pd

from d3m import container, utils as d3m_utils
from d3m.base import utils as base_utils
from d3m.metadata import base as metadata_base, hyperparams
from d3m.primitive_interfaces import base, transformer
from distil.utils import CYTHON_DEP
from common_primitives import utils

from common_primitives import utils

import version

logger = logging.getLogger(__name__)


class Hyperparams(hyperparams.Hyperparams):
    parsing_semantics = hyperparams.Set(
        elements=hyperparams.Enumeration(
            values=[
                "http://schema.org/Boolean",
                "http://schema.org/Integer",
                "http://schema.org/Float",
                "https://metadata.datadrivendiscovery.org/types/FloatVector",
                "http://schema.org/DateTime",
<<<<<<< HEAD
                "https://metadata.datadrivendiscovery.org/types/CategoricalData",
=======
>>>>>>> cd905f86
            ],
            default="http://schema.org/Float",
        ),
        default=(
            "http://schema.org/Boolean",
            "http://schema.org/Integer",
            "http://schema.org/Float",
        ),
        semantic_types=[
            "https://metadata.datadrivendiscovery.org/types/ControlParameter"
        ],
        description="A set of semantic types to parse. One can provide a subset of supported semantic types to limit what the primitive parses.",
    )
    use_columns = hyperparams.Set(
        elements=hyperparams.Hyperparameter[int](-1),
        default=(),
        semantic_types=[
            "https://metadata.datadrivendiscovery.org/types/ControlParameter"
        ],
        description="A set of column indices to force primitive to operate on. If any specified column cannot be parsed, it is skipped.",
    )
    exclude_columns = hyperparams.Set(
        elements=hyperparams.Hyperparameter[int](-1),
        default=(),
        semantic_types=[
            "https://metadata.datadrivendiscovery.org/types/ControlParameter"
        ],
        description='A set of column indices to not operate on. Applicable only if "use_columns" is not provided.',
    )
    error_handling = hyperparams.Enumeration[str](
        default="coerce",
        values=("ignore", "raise", "coerce"),
        semantic_types=[
            "https://metadata.datadrivendiscovery.org/types/ControlParameter"
        ],
        description="Setting to deal with error when converting a column to numeric value.",
    )
    fuzzy_time_parsing = hyperparams.UniformBool(
        default=True,
        semantic_types=[
            "https://metadata.datadrivendiscovery.org/types/ControlParameter"
        ],
        description="Use fuzzy time parsing.",
    )


class ColumnParserPrimitive(
    transformer.TransformerPrimitiveBase[
        container.DataFrame, container.DataFrame, Hyperparams
    ]
):
    """
    A primitive which parses columns and sets the appropriate dtypes according to it's respective metadata.
    """

    metadata = metadata_base.PrimitiveMetadata(
        {
            "id": "e8e78214-9770-4c26-9eae-a45bd0ede91a",
            "version": version.__version__,
            "name": "Column Parser",
            "python_path": "d3m.primitives.data_transformation.column_parser.DistilColumnParser",
            "source": {
                "name": "Distil",
                "contact": "mailto:vkorapaty@uncharted.software",
                "uris": [
                    "https://github.com/uncharted-distil/distil-primitives/blob/main/distil/primitives/column_parser.py",
                    "https://gitlab.com/uncharted-distil/distil-primitives",
                ],
            },
            "installation": [
                CYTHON_DEP,
                {
                    "type": metadata_base.PrimitiveInstallationType.PIP,
                    "package_uri": "git+https://github.com/uncharted-distil/distil-primitives.git@{git_commit}#egg=distil-primitives".format(
                        git_commit=d3m_utils.current_git_commit(
                            os.path.dirname(__file__)
                        ),
                    ),
                },
            ],
            "algorithm_types": [metadata_base.PrimitiveAlgorithmType.DATA_CONVERSION],
            "primitive_family": metadata_base.PrimitiveFamily.DATA_TRANSFORMATION,
        }
    )

    def produce(
        self,
        *,
        inputs: container.DataFrame,
        timeout: float = None,
        iterations: int = None,
    ) -> base.CallResult[container.DataFrame]:

        start = time.time()
        logger.debug(f"Producing {__name__}")

        cols = self._get_columns(inputs.metadata)
        # outputs = container.DataFrame(generate_metadata=False)
        outputs = [None] * inputs.shape[1]

        parsing_semantics = self.hyperparams["parsing_semantics"]

        def fromstring(x: str) -> np.ndarray:
            # if column isn't a string, we'll just pass it through assuming it doesn't need to be parsed
            if type(x) is not str:
                return x

            return np.fromstring(x, dtype=float, sep=",")

        for col_index in range(len(inputs.columns)):
            if col_index in cols:
                column_metadata = inputs.metadata.query(
                    (metadata_base.ALL_ELEMENTS, col_index)
                )
                semantic_types = column_metadata.get("semantic_types", [])
                desired_semantics = set(semantic_types).intersection(parsing_semantics)
                if desired_semantics:
                    if (
                        "https://metadata.datadrivendiscovery.org/types/FloatVector"
                        in desired_semantics
                    ):
                        outputs[col_index] = inputs.iloc[:, col_index].apply(
                            fromstring, convert_dtype=False
                        )
                        if outputs[col_index].shape[0] > 0:
                            inputs.metadata = inputs.metadata.update_column(
                                col_index,
                                {"structural_type": type(outputs[col_index][0])},
                            )
                    elif "http://schema.org/DateTime" in desired_semantics:
<<<<<<< HEAD
                        outputs[col_index] = inputs.iloc[:, col_index].apply(
                            utils.parse_datetime_to_float,
                            fuzzy=self.hyperparams["fuzzy_time_parsing"],
                            convert_dtype=False,
                        )
                        if outputs[col_index].shape[0] > 0:
                            inputs.metadata = inputs.metadata.update_column(
                                col_index,
                                {"structural_type": type(outputs[col_index][0])},
                            )
                    elif (
                        "https://metadata.datadrivendiscovery.org/types/CategoricalData"
                        in desired_semantics
                    ):
                        # need to make sure if a categorical type is a numeric string, convert it
                        if inputs[inputs.columns[col_index]][0].isnumeric():
                            outputs[col_index] = pd.to_numeric(
                                inputs.iloc[:, col_index],
                                errors=self.hyperparams["error_handling"],
                            )
                            if outputs[col_index].shape[0] > 0:
                                updated_type = type(outputs[col_index][0].item())
                                inputs.metadata = inputs.metadata.update_column(
                                    col_index, {"structural_type": updated_type}
                                )
                        else:
                            # if it's categorical but not numerical, ensure the string stays
                            outputs[col_index] = inputs.iloc[:, col_index]
=======
                        is_fuzzy = self.hyperparams["fuzzy_time_parsing"]
                        outputs[col_index] = inputs[inputs.columns[col_index]].apply(
                            utils.parse_datetime_to_float, fuzzy=is_fuzzy
                        )
                        inputs.metadata = inputs.metadata.update_column(
                            col_index, {"structural_type": float}
                        )
>>>>>>> cd905f86
                    else:
                        outputs[col_index] = pd.to_numeric(
                            inputs.iloc[:, col_index],
                            errors=self.hyperparams["error_handling"],
                        )
                        # Update structural type to reflect the results of the to_numeric call.  We can't rely on the semantic type because
                        # error coersion may result in a type becoming a float due to the presence of NaN.
                        if outputs[col_index].shape[0] > 0:
                            updated_type = type(outputs[col_index][0].item())
                            inputs.metadata = inputs.metadata.update_column(
                                col_index, {"structural_type": updated_type}
                            )
                else:
                    # columns without specified semantics need to be concatenated
                    outputs[col_index] = inputs.iloc[:, col_index]
            else:
                # columns not specified still need to be concatenated
                outputs[col_index] = inputs.iloc[:, col_index]

        outputs = container.DataFrame(pd.concat(outputs, axis=1))
        outputs.metadata = inputs.metadata
        end = time.time()
        logger.debug(f"Produce {__name__} completed in {end - start} ms")

        return base.CallResult(outputs)

    def _get_columns(
        self, inputs_metadata: metadata_base.DataMetadata
    ) -> typing.List[int]:
        def can_use_column(column_index: int) -> bool:
            return True

        columns_to_use, columns_not_to_use = base_utils.get_columns_to_use(
            inputs_metadata,
            self.hyperparams["use_columns"],
            self.hyperparams["exclude_columns"],
            can_use_column,
        )

        if self.hyperparams["use_columns"] and columns_not_to_use:
            self.logger.warning(
                "Not all specified columns can parsed. Skipping columns: %(columns)s",
                {
                    "columns": columns_not_to_use,
                },
            )

        return columns_to_use<|MERGE_RESOLUTION|>--- conflicted
+++ resolved
@@ -29,11 +29,8 @@
                 "http://schema.org/Float",
                 "https://metadata.datadrivendiscovery.org/types/FloatVector",
                 "http://schema.org/DateTime",
-<<<<<<< HEAD
                 "https://metadata.datadrivendiscovery.org/types/CategoricalData",
-=======
->>>>>>> cd905f86
-            ],
+            ],a
             default="http://schema.org/Float",
         ),
         default=(
@@ -163,17 +160,14 @@
                                 {"structural_type": type(outputs[col_index][0])},
                             )
                     elif "http://schema.org/DateTime" in desired_semantics:
-<<<<<<< HEAD
                         outputs[col_index] = inputs.iloc[:, col_index].apply(
                             utils.parse_datetime_to_float,
                             fuzzy=self.hyperparams["fuzzy_time_parsing"],
                             convert_dtype=False,
                         )
-                        if outputs[col_index].shape[0] > 0:
-                            inputs.metadata = inputs.metadata.update_column(
-                                col_index,
-                                {"structural_type": type(outputs[col_index][0])},
-                            )
+                        inputs.metadata = inputs.metadata.update_column(
+                            col_index, {"structural_type": float}
+                        )
                     elif (
                         "https://metadata.datadrivendiscovery.org/types/CategoricalData"
                         in desired_semantics
@@ -192,15 +186,6 @@
                         else:
                             # if it's categorical but not numerical, ensure the string stays
                             outputs[col_index] = inputs.iloc[:, col_index]
-=======
-                        is_fuzzy = self.hyperparams["fuzzy_time_parsing"]
-                        outputs[col_index] = inputs[inputs.columns[col_index]].apply(
-                            utils.parse_datetime_to_float, fuzzy=is_fuzzy
-                        )
-                        inputs.metadata = inputs.metadata.update_column(
-                            col_index, {"structural_type": float}
-                        )
->>>>>>> cd905f86
                     else:
                         outputs[col_index] = pd.to_numeric(
                             inputs.iloc[:, col_index],
