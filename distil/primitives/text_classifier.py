--- conflicted
+++ resolved
@@ -70,15 +70,10 @@
                 ),
             }],
             'algorithm_types': [
-<<<<<<< HEAD
+
                 metadata_base.PrimitiveAlgorithmType.RANDOM_FOREST,
             ],
-            'primitive_family': metadata_base.PrimitiveFamily.LEARNER,
-=======
-                metadata_base.PrimitiveAlgorithmType.TFIDF,
-            ],
             'primitive_family': metadata_base.PrimitiveFamily.CLASSIFICATION,
->>>>>>> acd9bb8c
         },
     )
 
